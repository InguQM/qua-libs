--- conflicted
+++ resolved
@@ -8,13 +8,8 @@
                         "length": 16,
                         "digital_marker": "ON",
                         "axis_angle": 0,
-<<<<<<< HEAD
                         "amplitude": 0.23645357187173652,
                         "alpha": -0.7128418268565474,
-=======
-                        "amplitude": 0.20719153078901725,
-                        "alpha": -0.6558144807080248,
->>>>>>> 22a41c74
                         "anharmonicity": "#/qubits/q1/anharmonicity",
                         "__class__": "quam.components.pulses.DragCosinePulse"
                     },
@@ -22,11 +17,7 @@
                         "length": "#../x180_DragCosine/length",
                         "digital_marker": "ON",
                         "axis_angle": 0,
-<<<<<<< HEAD
                         "amplitude": 0.11822678593586826,
-=======
-                        "amplitude": 0.10359576539450863,
->>>>>>> 22a41c74
                         "alpha": -0.49813422065660784,
                         "anharmonicity": "#../x180_DragCosine/anharmonicity",
                         "__class__": "quam.components.pulses.DragCosinePulse"
@@ -130,11 +121,7 @@
                         "length": 16,
                         "digital_marker": "ON",
                         "axis_angle": 0,
-<<<<<<< HEAD
                         "amplitude": 0.15964685935289574,
-=======
-                        "amplitude": 0.15579389706177232,
->>>>>>> 22a41c74
                         "alpha": -1.0,
                         "anharmonicity": 206000000,
                         "__class__": "quam.components.pulses.DragCosinePulse"
@@ -160,17 +147,12 @@
                 },
                 "intermediate_frequency": 221972413.19414902,
                 "thread": "a",
-<<<<<<< HEAD
                 "RF_frequency": 5123015795.734204,
-=======
-                "RF_frequency": 5136471765.535845,
->>>>>>> 22a41c74
                 "opx_output": "#/wiring/qubits/q1/xy/opx_output",
                 "__class__": "quam_builder.architecture.superconducting.components.xy_drive.XYDriveMW"
             },
             "resonator": {
                 "depletion_time": 1000,
-<<<<<<< HEAD
                 "f_01": 5933685164.0,
                 "confusion_matrix": [
                     [
@@ -180,22 +162,10 @@
                     [
                         0.066,
                         0.934
-=======
-                "f_01": 5934985164.0,
-                "confusion_matrix": [
-                    [
-                        0.894,
-                        0.106
-                    ],
-                    [
-                        0.1485,
-                        0.8515
->>>>>>> 22a41c74
                     ]
                 ],
                 "gef_centers": [
                     [
-<<<<<<< HEAD
                         4.030935174276314e-05,
                         2.952743564954637e-05
                     ],
@@ -206,18 +176,6 @@
                     [
                         1.6106360031954124e-05,
                         3.564953457046462e-05
-=======
-                        7.598698297205884e-05,
-                        9.413060956310359e-06
-                    ],
-                    [
-                        1.5671093946987857e-05,
-                        -1.577629303253292e-05
-                    ],
-                    [
-                        3.67434750948052e-05,
-                        2.3852117776409398e-05
->>>>>>> 22a41c74
                     ]
                 ],
                 "gef_confusion_matrix": [
@@ -237,7 +195,6 @@
                         0.8183333333333334
                     ]
                 ],
-<<<<<<< HEAD
                 "GEF_frequency_shift": -4700000.0,
                 "operations": {
                     "readout": {
@@ -246,16 +203,6 @@
                         "threshold": 1.9925779655936776e-05,
                         "rus_exit_threshold": 1.5572641146008652e-06,
                         "integration_weights_angle": -227.55118346953603,
-=======
-                "GEF_frequency_shift": -5800000.0,
-                "operations": {
-                    "readout": {
-                        "length": 1200,
-                        "amplitude": 0.012810785441647172,
-                        "threshold": 8.343600173345365e-06,
-                        "rus_exit_threshold": -3.403818487288545e-06,
-                        "integration_weights_angle": 4.068586996319745,
->>>>>>> 22a41c74
                         "__class__": "quam.components.pulses.SquareReadoutPulse"
                     },
                     "const": {
@@ -267,7 +214,6 @@
                 "thread": "a",
                 "opx_input": "#/wiring/qubits/q1/rr/opx_input",
                 "time_of_flight": 384,
-<<<<<<< HEAD
                 "RF_frequency": 5933685164.0,
                 "opx_output": "#/wiring/qubits/q1/rr/opx_output",
                 "__class__": "quam_builder.architecture.superconducting.components.readout_resonator.ReadoutResonatorMW"
@@ -278,18 +224,6 @@
             "T2ramsey": 4.621377101535544e-05,
             "GEF_frequency_shift": "#./resonator/GEF_frequency_shift",
             "chi": -3075000.0,
-=======
-                "RF_frequency": 5934985164.0,
-                "opx_output": "#/wiring/qubits/q1/rr/opx_output",
-                "__class__": "quam_builder.architecture.superconducting.components.readout_resonator.ReadoutResonatorMW"
-            },
-            "f_01": 5136471765.535845,
-            "anharmonicity": 181500000.0,
-            "T1": 1.4530334557920314e-05,
-            "T2ramsey": 2.3452310705413395e-05,
-            "GEF_frequency_shift": "#./resonator/GEF_frequency_shift",
-            "chi": -2450000.0,
->>>>>>> 22a41c74
             "grid_location": "0,0",
             "z": {
                 "operations": {
@@ -311,24 +245,14 @@
                 },
                 "opx_output": "#/wiring/qubits/q1/z/opx_output",
                 "independent_offset": 0.2035060737263459,
-<<<<<<< HEAD
                 "joint_offset": 0.205586110025049,
-=======
-                "joint_offset": 0.21276911105148705,
->>>>>>> 22a41c74
                 "min_offset": "#./independent_offset",
                 "flux_point": "joint",
                 "__class__": "quam_builder.architecture.superconducting.components.flux_line.FluxLine"
             },
-<<<<<<< HEAD
             "freq_vs_flux_01_quad_term": -15310047981.208529,
             "phi0_current": 32.821042163688816,
             "phi0_voltage": 0.6564208432737764,
-=======
-            "freq_vs_flux_01_quad_term": 14808367705.21357,
-            "phi0_current": 32.77458244362179,
-            "phi0_voltage": 0.6554916488724357,
->>>>>>> 22a41c74
             "__class__": "quam_builder.architecture.superconducting.qubit.flux_tunable_transmon.FluxTunableTransmon"
         },
         "q2": {
@@ -339,13 +263,8 @@
                         "length": 16,
                         "digital_marker": "ON",
                         "axis_angle": 0,
-<<<<<<< HEAD
                         "amplitude": 0.2306876388056711,
                         "alpha": -1.2166259179034415,
-=======
-                        "amplitude": 0.2316660368108311,
-                        "alpha": -1.167960881187306,
->>>>>>> 22a41c74
                         "anharmonicity": "#/qubits/q2/anharmonicity",
                         "__class__": "quam.components.pulses.DragCosinePulse"
                     },
@@ -353,11 +272,7 @@
                         "length": "#../x180_DragCosine/length",
                         "digital_marker": "ON",
                         "axis_angle": 0,
-<<<<<<< HEAD
                         "amplitude": 0.11534381940283556,
-=======
-                        "amplitude": 0.11583301840541554,
->>>>>>> 22a41c74
                         "alpha": -0.5590476487900011,
                         "anharmonicity": "#../x180_DragCosine/anharmonicity",
                         "__class__": "quam.components.pulses.DragCosinePulse"
@@ -477,17 +392,12 @@
                     }
                 },
                 "thread": "b",
-<<<<<<< HEAD
                 "RF_frequency": 4832986669.305654,
-=======
-                "RF_frequency": 4837257220.028723,
->>>>>>> 22a41c74
                 "opx_output": "#/wiring/qubits/q2/xy/opx_output",
                 "__class__": "quam_builder.architecture.superconducting.components.xy_drive.XYDriveMW"
             },
             "resonator": {
                 "depletion_time": 1000,
-<<<<<<< HEAD
                 "f_01": 6022627617.0,
                 "confusion_matrix": [
                     [
@@ -497,17 +407,6 @@
                     [
                         0.06,
                         0.94
-=======
-                "f_01": 6024777617.0,
-                "confusion_matrix": [
-                    [
-                        0.7335,
-                        0.2665
-                    ],
-                    [
-                        0.284,
-                        0.716
->>>>>>> 22a41c74
                     ]
                 ],
                 "gef_centers": [
@@ -545,17 +444,10 @@
                 "operations": {
                     "readout": {
                         "length": 1200,
-<<<<<<< HEAD
                         "amplitude": 0.04192577877418617,
                         "threshold": 2.0476382835785888e-05,
                         "rus_exit_threshold": -1.528598547053098e-06,
                         "integration_weights_angle": -257.1608278934641,
-=======
-                        "amplitude": 0.005023542733608685,
-                        "threshold": 2.9464626323040565e-06,
-                        "rus_exit_threshold": -6.410517942377069e-06,
-                        "integration_weights_angle": -12.946086378373167,
->>>>>>> 22a41c74
                         "__class__": "quam.components.pulses.SquareReadoutPulse"
                     },
                     "const": {
@@ -567,7 +459,6 @@
                 "thread": "b",
                 "opx_input": "#/wiring/qubits/q2/rr/opx_input",
                 "time_of_flight": 376,
-<<<<<<< HEAD
                 "RF_frequency": 6022627617.0,
                 "opx_output": "#/wiring/qubits/q2/rr/opx_output",
                 "__class__": "quam_builder.architecture.superconducting.components.readout_resonator.ReadoutResonatorMW"
@@ -576,16 +467,6 @@
             "anharmonicity": 204000000.0,
             "T1": 3.0125710738530252e-05,
             "T2ramsey": 2.0919400264778185e-05,
-=======
-                "RF_frequency": 6024777617.0,
-                "opx_output": "#/wiring/qubits/q2/rr/opx_output",
-                "__class__": "quam_builder.architecture.superconducting.components.readout_resonator.ReadoutResonatorMW"
-            },
-            "f_01": 4837257220.028723,
-            "anharmonicity": 210250000,
-            "T1": 8.381917664595495e-06,
-            "T2ramsey": 1.729286885379508e-05,
->>>>>>> 22a41c74
             "GEF_frequency_shift": "#./resonator/GEF_frequency_shift",
             "chi": -1600000.0,
             "grid_location": "1,0",
@@ -609,24 +490,14 @@
                 },
                 "opx_output": "#/wiring/qubits/q2/z/opx_output",
                 "independent_offset": 0.160823863267728,
-<<<<<<< HEAD
                 "joint_offset": 0.16647870772507173,
-=======
-                "joint_offset": 0.18635827158157023,
->>>>>>> 22a41c74
                 "min_offset": "#./independent_offset",
                 "flux_point": "joint",
                 "__class__": "quam_builder.architecture.superconducting.components.flux_line.FluxLine"
             },
-<<<<<<< HEAD
             "freq_vs_flux_01_quad_term": -15761983683.768293,
             "phi0_current": 28.989956286142267,
             "phi0_voltage": 0.5797991257228453,
-=======
-            "freq_vs_flux_01_quad_term": -17941310045.0375,
-            "phi0_current": 28.98479548374415,
-            "phi0_voltage": 0.579695909674883,
->>>>>>> 22a41c74
             "__class__": "quam_builder.architecture.superconducting.qubit.flux_tunable_transmon.FluxTunableTransmon"
         },
         "q3": {
