--- conflicted
+++ resolved
@@ -28,12 +28,7 @@
 from quam_libs.macros import qua_declaration
 from quam_libs.lib.qua_datasets import convert_IQ_to_V, subtract_slope, apply_angle
 from quam_libs.lib.plot_utils import QubitGrid, grid_iter
-<<<<<<< HEAD
 from quam_libs.lib.save_utils import fetch_results_as_xarray, load_dataset
-from quam_libs.lib.fit import peaks_dips
-=======
-from quam_libs.lib.save_utils import fetch_results_as_xarray
->>>>>>> 46ca754e
 from quam_libs.trackable_object import tracked_updates
 from qualang_tools.results import progress_counter, fetching_tool
 from qualang_tools.loops import from_array
@@ -194,74 +189,31 @@
 # %% {Data_fetching_and_dataset_creation}
 if not node.parameters.simulate:
     # Fetch the data from the OPX and convert it into a xarray with corresponding axes (from most inner to outer loop)
-<<<<<<< HEAD
     if node.parameters.load_data_id is not None:
         ds, machine, json_data, qubits, node.parameters = load_dataset(node.parameters.load_data_id, parameters = node.parameters)
     else:
-        ds = fetch_results_as_xarray(job.result_handles, qubits, {"amp": amps, "freq": dfs})
+        power_dbm = np.linspace(
+            node.parameters.min_power_dbm,
+            node.parameters.max_power_dbm,
+            node.parameters.num_power_points
+        ) - node.parameters.ro_line_attenuation_dB
+        ds = fetch_results_as_xarray(job.result_handles, qubits, {"power_dbm": power_dbm, "freq": dfs})
         # Convert IQ data into volts
         ds = convert_IQ_to_V(ds, qubits)
         # Derive the amplitude IQ_abs = sqrt(I**2 + Q**2)
         ds = ds.assign({"IQ_abs": np.sqrt(ds["I"] ** 2 + ds["Q"] ** 2)})
+        ds = ds.assign({"phase": subtract_slope(apply_angle(ds.I + 1j * ds.Q, dim="freq"), dim="freq")})
         # Add the resonator RF frequency axis of each qubit to the dataset coordinates for plotting
         RF_freq = np.array([dfs + q.resonator.RF_frequency for q in qubits])
         ds = ds.assign_coords({"freq_full": (["qubit", "freq"], RF_freq)})
         ds.freq_full.attrs["long_name"] = "Frequency"
         ds.freq_full.attrs["units"] = "GHz"
-
-        # Add the absolute readout pulse amplitude to the dataset
-        def abs_amp(q):
-            def foo(amp):
-                return amp * node.parameters.max_amp
-
-            return foo
-
-        def abs_pow(q):
-            def foo(amp):
-                return amp + q.resonator.get_output_power("readout")
-
-            return foo
-
-        ds = ds.assign_coords({"abs_amp": (["qubit", "amp"], np.array([abs_amp(q)(amps) for q in qubits]))})
-        ds.abs_amp.attrs["long_name"] = "Amplitude"
-        ds.abs_amp.attrs["units"] = "V"
-        # Add the absolute readout power to the dataset
-        # ds = ds.assign_coords({'power_dbm': (['qubit', 'amp'], np.array([u.volts2dBm(a) - node.parameters.ro_line_attenuation_dB for a in ds.abs_amp.values]))})
-        ds = ds.assign_coords(
-            {
-                "power_dbm": (
-                    ["qubit", "amp"],
-                    np.array([abs_pow(q)(20 * np.log10(amps)) - node.parameters.ro_line_attenuation_dB for q in qubits]),
-                )
-            }
-        )
         ds.power_dbm.attrs["long_name"] = "Power"
         ds.power_dbm.attrs["units"] = "dBm"
+
         # Normalize the IQ_abs with respect to the amplitude axis
         ds = ds.assign({"IQ_abs_norm": ds["IQ_abs"] / ds.IQ_abs.mean(dim=["freq"])})
-=======
-    power_dbm = np.linspace(
-        node.parameters.min_power_dbm,
-        node.parameters.max_power_dbm,
-        node.parameters.num_power_points
-    ) - node.parameters.ro_line_attenuation_dB
-    ds = fetch_results_as_xarray(job.result_handles, qubits, {"power_dbm": power_dbm, "freq": dfs})
-    # Convert IQ data into volts
-    ds = convert_IQ_to_V(ds, qubits)
-    # Derive the amplitude IQ_abs = sqrt(I**2 + Q**2)
-    ds = ds.assign({"IQ_abs": np.sqrt(ds["I"] ** 2 + ds["Q"] ** 2)})
-    ds = ds.assign({"phase": subtract_slope(apply_angle(ds.I + 1j * ds.Q, dim="freq"), dim="freq")})
-    # Add the resonator RF frequency axis of each qubit to the dataset coordinates for plotting
-    RF_freq = np.array([dfs + q.resonator.RF_frequency for q in qubits])
-    ds = ds.assign_coords({"freq_full": (["qubit", "freq"], RF_freq)})
-    ds.freq_full.attrs["long_name"] = "Frequency"
-    ds.freq_full.attrs["units"] = "GHz"
-    ds.power_dbm.attrs["long_name"] = "Power"
-    ds.power_dbm.attrs["units"] = "dBm"
-
-    # Normalize the IQ_abs with respect to the amplitude axis
-    ds = ds.assign({"IQ_abs_norm": ds["IQ_abs"] / ds.IQ_abs.mean(dim=["freq"])})
->>>>>>> 46ca754e
+
     # Add the dataset to the node
     node.results = {"ds": ds}
 
@@ -321,13 +273,6 @@
             linewidth=0.5,
         )
         # Plot where the optimum readout power was found
-<<<<<<< HEAD
-        ax2.axhline(
-            y=ds.sel(amp = rr_pwr, method = "nearest").abs_amp.loc[qubit].data,
-            color="r",
-            linestyle="--",
-        )
-=======
         if not np.isnan(rr_optimal_power_dbm[qubit['qubit']]):
             ax.axhline(
                 y=rr_optimal_power_dbm[qubit['qubit']],
@@ -340,7 +285,6 @@
                 color="blue",
                 linestyle="--",
             )
->>>>>>> 46ca754e
 
     grid.fig.suptitle("Resonator spectroscopy VS. power at base")
     plt.tight_layout()
@@ -356,23 +300,16 @@
     fit_results = {}
     for q in qubits:
         fit_results[q.name] = {}
-<<<<<<< HEAD
-        if node.parameters.load_data_id is None and float(rr_pwr.sel(qubit=q.name)) > 0:
+        if node.parameters.load_id is None:
             with node.record_state_updates():
-                q.resonator.operations["readout"].amplitude = float(rr_pwr.sel(qubit=q.name))
-                q.resonator.intermediate_frequency += int(res_low_power.sel(qubit=q.name).values)
-        fit_results[q.name]["RO_amplitude"] = float(rr_pwr.sel(qubit=q.name))
-=======
-        with node.record_state_updates():
-            if not np.isnan(rr_optimal_power_dbm[q.name]):
-                power_settings = q.resonator.set_output_power(
-                    power_in_dbm=rr_optimal_power_dbm[q.name].item(),
-                    max_amplitude=0.1
-                )
-            if not np.isnan(rr_optimal_frequencies[q.name]):
-                q.resonator.intermediate_frequency += rr_optimal_frequencies[q.name]
+                if not np.isnan(rr_optimal_power_dbm[q.name]):
+                    power_settings = q.resonator.set_output_power(
+                        power_in_dbm=rr_optimal_power_dbm[q.name].item(),
+                        max_amplitude=0.1
+                    )
+                if not np.isnan(rr_optimal_frequencies[q.name]):
+                    q.resonator.intermediate_frequency += rr_optimal_frequencies[q.name]
         fit_results[q.name] = power_settings
->>>>>>> 46ca754e
         fit_results[q.name]["RO_frequency"] = q.resonator.RF_frequency
     node.results["fit_results"] = fit_results
 
