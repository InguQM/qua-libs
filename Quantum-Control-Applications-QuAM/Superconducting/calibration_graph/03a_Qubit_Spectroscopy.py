--- conflicted
+++ resolved
@@ -307,7 +307,6 @@
     node.results["figure"] = grid.fig
 
     # %% {Update_state}
-<<<<<<< HEAD
     if node.parameters.load_data_id is None:
         with node.record_state_updates():
             for q in qubits:
@@ -330,15 +329,17 @@
                         used_amp = q.xy.operations["saturation"].amplitude * operation_amp
                         factor_cw = float(target_peak_width / result.sel(qubit=q.name).width.values)
                         factor_pi = np.pi / (result.sel(qubit=q.name).width.values * Pi_length * 1e-9)
-                        if factor_cw * used_amp / operation_amp < 0.5:  # TODO: 1 for OPX1000 MW
+                        limits = instrument_limits(q.xy)
+                        if factor_cw * used_amp / operation_amp < limits.max_wf_amplitude:
                             q.xy.operations["saturation"].amplitude = factor_cw * used_amp / operation_amp
                         else:
-                            q.xy.operations["saturation"].amplitude = 0.5  # TODO: 1 for OPX1000 MW
-
-                        if factor_pi * used_amp < 0.3:  # TODO: 1 for OPX1000 MW
+                            q.xy.operations["saturation"].amplitude = limits.max_wf_amplitude
+
+                        if factor_pi * used_amp < limits.max_x180_wf_amplitude:
                             q.xy.operations["x180"].amplitude = factor_pi * used_amp
-                        elif factor_pi * used_amp >= 0.3:  # TODO: 1 for OPX1000 MW
-                            q.xy.operations["x180"].amplitude = 0.3
+                        elif factor_pi * used_amp >= limits.max_x180_wf_amplitude:
+                            q.xy.operations["x180"].amplitude = limits.max_x180_wf_amplitude
+        node.results["ds"] = ds
 
         # %% {Save_results}
         node.outcomes = {q.name: "successful" for q in qubits}
@@ -347,44 +348,4 @@
         node.save()
 
 
-# %%
-=======
-    with (node.record_state_updates()):
-        for q in qubits:
-            if not np.isnan(result.sel(qubit=q.name).position.values):
-                if flux_point == "arbitrary":
-                    q.arbitrary_intermediate_frequency = float(
-                        result.sel(qubit=q.name).position.values + detunings[q.name] + q.xy.intermediate_frequency
-                    )
-                    q.z.arbitrary_offset = arb_flux_bias_offset[q.name]
-                else:
-                    q.xy.intermediate_frequency += float(result.sel(qubit=q.name).position.values)
-                if not flux_point == "arbitrary":
-                    prev_angle = q.resonator.operations["readout"].integration_weights_angle
-                    if not prev_angle:
-                        prev_angle = 0.0
-                    q.resonator.operations["readout"].integration_weights_angle = (
-                        prev_angle + angle.sel(qubit=q.name).values
-                    ) % (2 * np.pi)
-                    Pi_length = q.xy.operations["x180"].length
-                    used_amp = q.xy.operations["saturation"].amplitude * operation_amp
-                    factor_cw = float(target_peak_width / result.sel(qubit=q.name).width.values)
-                    factor_pi = np.pi / (result.sel(qubit=q.name).width.values * Pi_length * 1e-9)
-                    limits = instrument_limits(q.xy)
-                    if factor_cw * used_amp / operation_amp < limits.max_wf_amplitude:
-                        q.xy.operations["saturation"].amplitude = factor_cw * used_amp / operation_amp
-                    else:
-                        q.xy.operations["saturation"].amplitude = limits.max_wf_amplitude
-
-                    if factor_pi * used_amp < limits.max_x180_wf_amplitude:
-                        q.xy.operations["x180"].amplitude = factor_pi * used_amp
-                    elif factor_pi * used_amp >= limits.max_x180_wf_amplitude:
-                        q.xy.operations["x180"].amplitude = limits.max_x180_wf_amplitude
-    node.results["ds"] = ds
-
-    # %% {Save_results}
-    node.outcomes = {q.name: "successful" for q in qubits}
-    node.results["initial_parameters"] = node.parameters.model_dump()
-    node.machine = machine
-    node.save()
->>>>>>> 46ca754e
+# %%