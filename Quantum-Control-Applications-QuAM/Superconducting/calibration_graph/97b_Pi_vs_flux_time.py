"""
        QUBIT SPECTROSCOPY VERSUS FLUX
This sequence involves doing a qubit spectroscopy for several flux biases in order to exhibit the qubit frequency
versus flux response.

Prerequisites:
    - Identification of the resonator's resonance frequency when coupled to the qubit in question (referred to as "resonator_spectroscopy").
    - Calibration of the IQ mixer connected to the qubit drive line (whether it's an external mixer or an Octave port).
    - Identification of the approximate qubit frequency ("qubit_spectroscopy").

Before proceeding to the next node:
    - Update the qubit frequency, in the state.
    - Update the relevant flux points in the state.
    - Update the frequency vs flux quadratic term in the state.
    - Save the current state
"""


# %% {Imports}
from datetime import datetime
from qualibrate import QualibrationNode, NodeParameters
from quam_libs.components import QuAM
from quam_libs.macros import qua_declaration, active_reset, readout_state
from quam_libs.trackable_object import tracked_updates
from quam_libs.lib.plot_utils import QubitGrid, grid_iter
from quam_libs.lib.save_utils import fetch_results_as_xarray, load_dataset, get_node_id, save_node
from quam_libs.lib.fit import peaks_dips
from qualang_tools.results import progress_counter, fetching_tool
from qualang_tools.loops import from_array
from qualang_tools.multi_user import qm_session
from qualang_tools.units import unit
from qm import SimulationConfig
from qm.qua import *
from typing import Literal, Optional, List
import matplotlib.pyplot as plt
import numpy as np
import xarray as xr
from scipy.optimize import curve_fit
import time
start = time.time()

# %% {Node_parameters}
class Parameters(NodeParameters):

    qubits: Optional[List[str]] = None
    num_averages: int = 10
<<<<<<< HEAD
    operation: str = "x180_Gaussian"
    operation_amplitude_factor: Optional[float] = 1
    duration_in_ns: Optional[int] = 700
    frequency_span_in_mhz: float = 400
    frequency_step_in_mhz: float = 0.5
    flux_amp : float = 0.05
=======
    operation: str = "x180"
    operation_amplitude_factor: Optional[float] = 1
    duration_in_ns: Optional[int] = 400
    frequency_span_in_mhz: float = 200
    frequency_step_in_mhz: float = 0.2
    flux_amp : float = 0.08
>>>>>>> 4c887fcf
    update_lo: bool = True
    fit_single_exponential: bool = True
    update_state: bool = False
    flux_point_joint_or_independent: Literal["joint", "independent"] = "joint"
    simulate: bool = False
    simulation_duration_ns: int = 2500
    timeout: int = 100
    load_data_id: Optional[int] = None
    multiplexed: bool = True
    reset_type_active_or_thermal: Literal['active', 'thermal'] = 'active'


node = QualibrationNode(name="97b_Pi_vs_flux_time", parameters=Parameters())
node_id = get_node_id()

# %% {Initialize_QuAM_and_QOP}
# Class containing tools to help handling units and conversions.
u = unit(coerce_to_integer=True)
# Instantiate the QuAM class from the state file
machine = QuAM.load()

# Get the relevant QuAM components
if node.parameters.qubits is None or node.parameters.qubits == "":
    qubits = machine.active_qubits
else:
    qubits = [machine.qubits[q] for q in node.parameters.qubits]
num_qubits = len(qubits)

# Modify the lo frequency to allow for maximum detuning 
tracked_qubits = []
if node.parameters.update_lo:
    for q in qubits:
        with tracked_updates(q, auto_revert=False, dont_assign_to_none=True) as q:
            lo_band = q.xy.opx_output.band
            rf_frequency = q.xy.intermediate_frequency + q.xy.opx_output.upconverter_frequency
            lo_frequency = rf_frequency - 400e6
            if (lo_band == 3) and (lo_frequency < 6.5e9):
                lo_frequency = 6.5e9
            elif (lo_band == 2) and (lo_frequency < 4.5e9):
                lo_frequency = 4.5e9
            
            q.xy.intermediate_frequency = rf_frequency - lo_frequency
            q.xy.opx_output.upconverter_frequency = lo_frequency
            tracked_qubits.append(q)

# Generate the OPX and Octave configurations
config = machine.generate_config()

# Open Communication with the QOP
if node.parameters.load_data_id is None:
    qmm = machine.connect()

# %% {QUA_program}
n_avg = node.parameters.num_averages  # The number of averages
operation = node.parameters.operation  # The qubit operation to play
# Adjust the pulse duration and amplitude to drive the qubit into a mixed state - can be None
if node.parameters.operation_amplitude_factor:
    # pre-factor to the value defined in the config - restricted to [-2; 2)
    operation_amp = node.parameters.operation_amplitude_factor
else:
    operation_amp = 1.0
# Qubit detuning sweep with respect to their resonance frequencies
span = node.parameters.frequency_span_in_mhz * u.MHz
step = node.parameters.frequency_step_in_mhz * u.MHz
dfs = np.arange(-span // 2, span // 2, step, dtype=np.int32)
# Flux bias sweep
times = np.arange(4, node.parameters.duration_in_ns // 4, 12, dtype=np.int32)
# times = np.logspace(np.log10(4), np.log10(node.parameters.duration_in_ns // 4), 30, dtype=np.int32)
flux_point = node.parameters.flux_point_joint_or_independent  # 'independent' or 'joint'
detuning = [q.freq_vs_flux_01_quad_term * node.parameters.flux_amp**2 for q in qubits]

with program() as multi_qubit_spec_vs_flux:
    # Macro to declare I, Q, n and their respective streams for a given number of qubit (defined in macros.py)
    I, I_st, Q, Q_st, n, n_st = qua_declaration(num_qubits=num_qubits)
    state = [declare(int) for _ in range(num_qubits)]
    state_st = [declare_stream() for _ in range(num_qubits)]
    df = declare(int)  # QUA variable for the qubit frequency
    t_delay = declare(int)
    duration = node.parameters.duration_in_ns * u.ns
    for i, qubit in enumerate(qubits):
        # Bring the active qubits to the minimum frequency point
        machine.set_all_fluxes(flux_point=flux_point, target=qubit)

        with for_(n, 0, n < n_avg, n + 1):
            save(n, n_st)

            with for_(*from_array(df, dfs)):
                # Update the qubit frequency
                
                # with for_(*from_array(t_delay, times)):
                with for_each_(t_delay, times):
                    if node.parameters.reset_type_active_or_thermal == "active":
                        active_reset(qubit)
                    else:
                        qubit.wait(qubit.thermalization_time * u.ns)                    # Flux sweeping for a qubit
                    qubit.xy.update_frequency(df + qubit.xy.intermediate_frequency + detuning[i])
                    # Bring the qubit to the desired point during the saturation pulse
                    qubit.align()
                    qubit.z.play("const", amplitude_scale=node.parameters.flux_amp / qubit.z.operations["const"].amplitude, duration=t_delay+200)
                    # Apply saturation pulse to all qubits
                    # qubit.xy.wait(qubit.z.settle_time * u.ns)
                    qubit.xy.wait(t_delay)
                    qubit.xy.play(
                        operation,
                        amplitude_scale=operation_amp
                    )
                    qubit.xy.update_frequency(qubit.xy.intermediate_frequency)
                    qubit.align()
                    # QUA macro to read the state of the active resonators
                    readout_state(qubit, state[i])
                    save(state[i], state_st[i])
                    # qubit.resonator.measure("readout", qua_vars=(I[i], Q[i]))
                    # save data
                    # save(I[i], I_st[i])
                    # save(Q[i], Q_st[i])
                    # Wait for the qubits to decay to the ground state
                    qubit.resonator.wait(machine.depletion_time * u.ns)

        # Measure sequentially
        if not node.parameters.multiplexed:
            align()

    with stream_processing():
        n_st.save("n")
        for i, qubit in enumerate(qubits):
            # I_st[i].buffer(len(dcs)).buffer(len(dfs)).average().save(f"I{i + 1}")
            # Q_st[i].buffer(len(dcs)).buffer(len(dfs)).average().save(f"Q{i + 1}")
            state_st[i].buffer(len(times)).buffer(len(dfs)).average().save(f"state{i + 1}")


# %% {Simulate_or_execute}
if node.parameters.simulate:
    # Simulates the QUA program for the specified duration
    simulation_config = SimulationConfig(duration=node.parameters.simulation_duration_ns * 4)  # In clock cycles = 4ns
    job = qmm.simulate(config, multi_qubit_spec_vs_flux, simulation_config)
    # Get the simulated samples and plot them for all controllers
    samples = job.get_simulated_samples()
    fig, ax = plt.subplots(nrows=len(samples.keys()), sharex=True)
    for i, con in enumerate(samples.keys()):
        plt.subplot(len(samples.keys()), 1, i+1)
        samples[con].plot()
        plt.title(con)
    plt.tight_layout()
    # Save the figure
    node.results = {"figure": plt.gcf()}
    node.machine = machine
    node.save()

elif node.parameters.load_data_id is None:
    date_time = datetime.now().strftime("%Y-%m-%d %H:%M:%S")
    with qm_session(qmm, config, timeout=node.parameters.timeout) as qm:
        job = qm.execute(multi_qubit_spec_vs_flux)
        results = fetching_tool(job, ["n"], mode="live")
        while results.is_processing():
            # Fetch results
            n = results.fetch_all()[0]
            # Progress bar
            progress_counter(n, n_avg, start_time=results.start_time)

# %%
######################################
# Helper functions for data analysis #
######################################

# Define the Gaussian
def gaussian(x, a, x0, sigma, offset):
    return a * np.exp(-(x - x0)**2 / (2 * sigma**2)) + offset

# Fit function for one time point
def fit_gaussian(freqs, states):
    p0 = [
        np.max(states) - np.min(states),   # amplitude
        freqs[np.argmax(states)],          # center
        (freqs[-1] - freqs[0]) / 10,        # width
        np.min(states)                     # offset
    ]
    try:
        popt, _ = curve_fit(gaussian, freqs, states, p0=p0)
        return popt[1]  # center frequency
    except RuntimeError:
        return np.nan
    
def model_1exp(t, a0, a1, t1):
    return a0 * (1+ a1 * np.exp(-t / t1))

def model_2exp(t, a0, a1, a2, t1, t2):
    return a0 * (1 + a1 * np.exp(-t / t1) + a2 * np.exp(-t / t2))

def fit_two_exponentials(t_data: np.ndarray, y_data: np.ndarray, fit_single_exponential: bool):
    
    fit_results = {}
    try:
        popt, pcov = curve_fit(
            f=model_1exp, 
            xdata=t_data, 
            ydata=y_data, 
            p0=[np.max(y_data), np.min(y_data) / np.max(y_data) - 1, 300],
            bounds=([0, -np.inf, 0], [np.inf, np.inf, 300])  # Adding constraint for the third parameter to be below 300
            )
        fit_results['1exp'] = {"fit_successful": True, "params": popt, "covariance": pcov}
    except RuntimeError:
        print("failed to fit the first exponential")
        fit_results['1exp'] = {"fit_successful": False, "params": None, "covariance": None}
        if not fit_single_exponential:
            fit_results['2exp'] = {"fit_successful": False, "params": None, "covariance": None}
        return fit_results
    
    if not fit_single_exponential:
        # Use the first fit to initialize the second fit
        a0_0 = popt[0]
        a1_0 = a2_0 = popt[1] / 2 
        t1_0 = popt[-1]
        t2_0 = t1_0 / 10

        try:
            popt, pcov = curve_fit(
                f=model_2exp, 
                xdata=t_data, 
                ydata=y_data, 
                p0=[a0_0, a1_0, a2_0, t1_0, t2_0]
                )
            fit_results['2exp'] = {"fit_successful": True, "params": popt, "covariance": pcov}
        except RuntimeError:
            print("failed to fit the second exponential")
            fit_results['2exp'] = {"fit_successful": False, "params": None, "covariance": None}
            return fit_results
    
    return fit_results

# %% {Data_fetching_and_dataset_creation}
if not node.parameters.simulate:
    if node.parameters.load_data_id is not None:
        node = node.load_from_id(node.parameters.load_data_id)
        machine = node.machine
        ds = xr.Dataset({"state": node.results["ds"].state})
        times = ds.time.values
        qubits = [machine.qubits[q] for q in ds.qubit.values]
    else:
        # Fetch the data from the OPX and convert it into a xarray with corresponding axes (from most inner to outer loop)
        ds = fetch_results_as_xarray(job.result_handles, qubits, {"time": times*4, "freq": dfs})
        ds = ds.assign_coords(
            {
                "freq_full": (
                    ["qubit", "freq"],
                    np.array([dfs + q.xy.RF_frequency + q.freq_vs_flux_01_quad_term*node.parameters.flux_amp**2 for q in qubits]),
                ),
                "detuning": (
                    ["qubit", "freq"],
                    np.array([dfs + q.freq_vs_flux_01_quad_term * node.parameters.flux_amp**2 for q in qubits]),
                ),
                "flux": (
                    ["qubit", "freq"],
                    np.array([np.sqrt(dfs / q.freq_vs_flux_01_quad_term + node.parameters.flux_amp**2) for q in qubits]),
                )
            }
        )
        ds.freq_full.attrs["long_name"] = "Frequency"
        ds.freq_full.attrs["units"] = "GHz"
    # Add the dataset to the node
    node.results = {"ds": ds}
    end = time.time()
    print(f"Script runtime: {end - start:.2f} seconds")

# %%  {Data_analysis}

freqs = ds['freq'].values

# Transpose to ensure ('qubit', 'time', 'freq') order
stacked = ds.transpose('qubit', 'time', 'freq')

# Now apply along 'freq' per (qubit, time)
center_freqs = xr.apply_ufunc(
    lambda states: fit_gaussian(freqs, states),
    stacked,
    input_core_dims=[['freq']],
    output_core_dims=[[]],  # no dimensions left after fitting
    vectorize=True,
    dask='parallelized',
    output_dtypes=[float]
).rename({"state": "center_frequency"})

# center_freqs now has dims ('qubit', 'time')
center_freqs = center_freqs.center_frequency + np.array([q.freq_vs_flux_01_quad_term * node.parameters.flux_amp**2 * np.ones_like(times) for q in qubits])

flux_response = np.sqrt(center_freqs / xr.DataArray([q.freq_vs_flux_01_quad_term for q in qubits], coords={"qubit": center_freqs.qubit}, dims=["qubit"]))

ds['center_freqs'] = center_freqs
ds['flux_response'] = flux_response

fit_results = {}
for q in qubits:
    fit_results[q.name] = fit_two_exponentials(
        t_data=flux_response.sel(qubit=q.name).time.values, 
        y_data=flux_response.sel(qubit=q.name).values,
        fit_single_exponential=node.parameters.fit_single_exponential
    )

node.results["fit_results"] = fit_results

# %% {Plotting}
grid = QubitGrid(ds, [q.grid_location for q in qubits])

for ax, qubit in grid_iter(grid):
    im = ds.assign_coords(freq_GHz=ds.freq_full / 1e9).loc[qubit].state.plot(
        ax=ax, add_colorbar=False, x="time", y="freq_GHz"
        
    )
    ax.set_ylabel("Freq (GHz)")
    ax.set_xlabel("Time (ns)")
    ax.set_title(qubit["qubit"])
    cbar = grid.fig.colorbar(im, ax=ax)
    cbar.set_label("Qubit State")
grid.fig.suptitle(f"Qubit spectroscopy vs time after flux pulse \n {date_time} #{node_id}")

plt.tight_layout()
plt.show()
node.results["figure_raw"] = grid.fig   


grid = QubitGrid(ds, [q.grid_location for q in qubits])

for ax, qubit in grid_iter(grid):
    (ds.loc[qubit].center_freqs / 1e9).plot(ax=ax)
    ax.set_ylabel("Freq (GHz)")
    ax.set_xlabel("Time (ns)")
    ax.set_title(qubit["qubit"])
grid.fig.suptitle(f"Qubit frequency shift vs time after flux pulse \n {date_time} #{node_id}")

plt.tight_layout()
plt.show()
node.results["figure_freqs_shift"] = grid.fig


grid = QubitGrid(ds, [q.grid_location for q in qubits])

for ax, qubit in grid_iter(grid):
    ds.loc[qubit].flux_response.plot(ax=ax)

    if not node.parameters.fit_single_exponential and fit_results[qubit["qubit"]]["2exp"]["fit_successful"]:
        popt = fit_results[qubit["qubit"]]["2exp"]["params"]
        t_data = flux_response.sel(qubit=qubit["qubit"]).time.values
        y_data = flux_response.sel(qubit=qubit["qubit"]).values
        y_fit = model_2exp(t_data, *popt)
        ax.plot(t_data, y_fit, 'r-')
        fit_text = f'a0={popt[0]:.3f}\na1={popt[1]:.3f}\na2={popt[2]:.3f}\nt1={popt[3]:.0f}ns\nt2={popt[4]:.0f}ns'
        ax.text(0.02, 0.98, fit_text, transform=ax.transAxes, verticalalignment='top', fontsize=8)
    
    elif fit_results[qubit["qubit"]]["1exp"]["fit_successful"]:
        popt = fit_results[qubit["qubit"]]["1exp"]["params"]
        t_data = flux_response.sel(qubit=qubit["qubit"]).time.values
        y_data = flux_response.sel(qubit=qubit["qubit"]).values
        y_fit = model_1exp(t_data, *popt)
        ax.plot(t_data, y_fit, 'r-')
        fit_text = f'a0={popt[0]:.3f}\na1={popt[1]:.3f}\nt1={popt[2]:.0f}ns'
        ax.text(0.02, 0.98, fit_text, transform=ax.transAxes, verticalalignment='top', fontsize=8)

    ax.set_ylabel("Flux (V)")
    ax.set_xlabel("Time (ns)")
    ax.set_title(qubit["qubit"])
grid.fig.suptitle(f"Flux response vs time \n {date_time} #{node_id}")

plt.tight_layout()
plt.show()
node.results["figure_flux_response"] = grid.fig

# %% {Update_state}
for q in tracked_qubits:
    q.revert_changes()

if node.parameters.load_data_id is None:
    if node.parameters.update_state:
        with node.record_state_updates():
            for q in qubits:
                if not node.parameters.fit_single_exponential and fit_results[q.name]["2exp"]["fit_successful"]:
                    q.z.opx_output.exponential_filter = [
                        [fit_results[q.name]["2exp"]["params"][1], fit_results[q.name]["2exp"]["params"][3]],
                        [fit_results[q.name]["2exp"]["params"][2], fit_results[q.name]["2exp"]["params"][4]]
                        ]
                elif fit_results[q.name]["1exp"]["fit_successful"]:
                    q.z.opx_output.exponential_filter = [
                        [fit_results[q.name]["1exp"]["params"][1], fit_results[q.name]["1exp"]["params"][2]]
                        ]
                    print("updated the exponential filter")



# %% {Save_results}
node.results["ds"] = ds
node.outcomes = {q.name: "successful" for q in qubits}
node.results["initial_parameters"] = node.parameters.model_dump()
node.machine = machine
save_node(node)
# %%<|MERGE_RESOLUTION|>--- conflicted
+++ resolved
@@ -44,21 +44,12 @@
 
     qubits: Optional[List[str]] = None
     num_averages: int = 10
-<<<<<<< HEAD
     operation: str = "x180_Gaussian"
     operation_amplitude_factor: Optional[float] = 1
     duration_in_ns: Optional[int] = 700
     frequency_span_in_mhz: float = 400
     frequency_step_in_mhz: float = 0.5
     flux_amp : float = 0.05
-=======
-    operation: str = "x180"
-    operation_amplitude_factor: Optional[float] = 1
-    duration_in_ns: Optional[int] = 400
-    frequency_span_in_mhz: float = 200
-    frequency_step_in_mhz: float = 0.2
-    flux_amp : float = 0.08
->>>>>>> 4c887fcf
     update_lo: bool = True
     fit_single_exponential: bool = True
     update_state: bool = False
