--- conflicted
+++ resolved
@@ -23,12 +23,8 @@
 from quam_libs.macros import qua_declaration, active_reset, readout_state
 from quam_libs.trackable_object import tracked_updates
 from quam_libs.lib.plot_utils import QubitGrid, grid_iter
-<<<<<<< HEAD
-from quam_libs.lib.save_utils import fetch_results_as_xarray, load_dataset, get_node_id
-=======
 from quam_libs.lib.save_utils import fetch_results_as_xarray, load_dataset, get_node_id, save_node
 from quam_libs.lib.fit import peaks_dips
->>>>>>> 75791684
 from qualang_tools.results import progress_counter, fetching_tool
 from qualang_tools.loops import from_array
 from qualang_tools.multi_user import qm_session
@@ -305,12 +301,7 @@
         ax.set_ylabel("Freq (GHz)")
         ax.set_xlabel("Time (ns)")
         ax.set_title(qubit["qubit"])
-<<<<<<< HEAD
-        cbar = grid.fig.colorbar(im, ax=ax)
-        cbar.set_label("Qubit State")
-=======
         # ax.set_xscale('log')
->>>>>>> 75791684
     grid.fig.suptitle(f"Qubit spectroscopy vs time after flux pulse \n {date_time} #{node_id}")
     
     plt.tight_layout()
@@ -321,16 +312,6 @@
     grid = QubitGrid(center_freqs, [q.grid_location for q in qubits])
 
     for ax, qubit in grid_iter(grid):
-<<<<<<< HEAD
-        # added_freq = machine.qubits[qubit['qubit']].xy.RF_frequency*0 + machine.qubits[qubit['qubit']].freq_vs_flux_01_quad_term * node.parameters.flux_amp**2
-        # (-(center_freqs.sel(qubit=qubit["qubit"]) + added_freq)/1e9).plot()
-        # (center_freqs.sel(qubit=qubit["qubit"]) / 1e9).plot(ax=ax)
-        (ds.loc[qubit].center_freqs / 1e9).plot(ax=ax)
-        ax.set_ylabel("Freq (GHz)")
-        ax.set_xlabel("Time (ns)")
-        ax.set_title(qubit["qubit"])
-    grid.fig.suptitle(f"Qubit frequency shift vs time after flux pulse \n {date_time} #{node_id}")
-=======
         added_freq = machine.qubits[qubit['qubit']].xy.RF_frequency*0 + machine.qubits[qubit['qubit']].freq_vs_flux_01_quad_term*node.parameters.flux_amp**2
         (-(center_freqs.sel(qubit = qubit["qubit"])+ added_freq)/1e9).plot()
         ax.set_ylabel("Freq (GHz)")
@@ -339,24 +320,11 @@
         # ax.set_xscale('log')
         ax.grid()
     grid.fig.suptitle(f"Qubit spectroscopy vs flux \n {date_time} #{node_id}")
->>>>>>> 75791684
     
     plt.tight_layout()
     plt.show()
     node.results["figure_freqs_shift"] = grid.fig
 
-<<<<<<< HEAD
-
-    grid = QubitGrid(flux_response, [q.grid_location for q in qubits])
-
-    for ax, qubit in grid_iter(grid):
-        # flux_response.sel(qubit=qubit["qubit"]).plot(ax=ax)
-        ds.loc[qubit].flux_response.plot(ax=ax)
-        ax.set_ylabel("Flux (V)")
-        ax.set_xlabel("Time (ns)")
-        ax.set_title(qubit["qubit"])
-    grid.fig.suptitle(f"Flux response vs time \n {date_time} #{node_id}")
-=======
     grid = QubitGrid(ds, [q.grid_location for q in qubits])
     for ax, qubit in grid_iter(grid):
         (1e3*flux_response).plot(ax=ax, marker='.')
@@ -370,7 +338,14 @@
     plt.tight_layout()
     plt.show()
     node.results["figure_flux"] = grid.fig
->>>>>>> 75791684
+
+    for ax, qubit in grid_iter(grid):
+        # flux_response.sel(qubit=qubit["qubit"]).plot(ax=ax)
+        ds.loc[qubit].flux_response.plot(ax=ax)
+        ax.set_ylabel("Flux (V)")
+        ax.set_xlabel("Time (ns)")
+        ax.set_title(qubit["qubit"])
+    grid.fig.suptitle(f"Flux response vs time \n {date_time} #{node_id}")
 
     plt.tight_layout()
     plt.show()
@@ -414,47 +389,15 @@
     # Perform nonlinear curve fitting
     popt, pcov = curve_fit(model_2exp, t_data, y_data, p0=initial_guess)
 
-<<<<<<< HEAD
-    # %% Data analysis of multi-exponential fitting starts here
-    t_data = flux_response.time.values
-    y_data = flux_response.isel(qubit=0).values
-
-    # Fit the data
-    popt, pcov = curve_fit(model_1exp, t_data, y_data, p0=[np.max(y_data), np.min(y_data) / np.max(y_data) - 1, 1000])  # p0 = initial guess
-
-    # lambdas_esprit, amplitudes_esprit = esprit(t_data, y_data, rank=2)
-    
-    # TODO: Make fit with more than 2 exponentials
-    a0_0 = popt[0]
-    a1_0 = a2_0 = popt[1] / 2
-    t1_0 = popt[-1]
-    t2_0 = t1_0 / 10
-
-    initial_guess = [a0_0, a1_0, a2_0, t1_0, t2_0]
-    popt, pcov = curve_fit(model_2exp, t_data, y_data, p0=initial_guess)
-
     y_fit = model_2exp(t_data, *popt)
-    # y_fit = model_1exp(t_data, *popt)
-=======
-    y_fit = model_2exp(t_data, *popt)
->>>>>>> 75791684
     # y_fit = model(t_data, -0.0015, -1 / 200, popt[2], popt[3], popt[4])
 
     # Plot
     plt.figure()
     plt.scatter(t_data, y_data, label='Data')
-<<<<<<< HEAD
-    # plt.plot(t_data, y_fit, 'r-', label=f'Fit: a0={popt[0]:.2f}, a1={popt[1]:.3f}, t1={popt[2]:.0f}')
-    plt.plot(t_data, y_fit, 'r-', label=f'Fit: a0={popt[0]:.2f}, a1={popt[1]:.3f}, a2={popt[2]:.3f}, t1={popt[3]:.0f}, t2={popt[4]:.0f}')
-    plt.xlabel('Time')
-    plt.ylabel('Value')
-    plt.legend()
-    plt.show()
-=======
     plt.plot(t_data, y_fit, 'r-', label=f'Fit: a0={popt[0]:.3f}, a1={popt[1]:.3f}, a2={popt[2]:.3f}, t1={popt[3]:.0f}, t2={popt[4]:.0f}')
     plt.xlabel('Time')
     plt.ylabel('Value')
     plt.legend()
     plt.show()
-# %%
->>>>>>> 75791684
+# %%