--- conflicted
+++ resolved
@@ -122,64 +122,7 @@
     # return fit, fit_results
 
 
-<<<<<<< HEAD
 def _filter_adc_signal(data, window_length=11, polyorder=3):
-=======
-def analyze_pulse_arrival_times(
-    ds: xr.Dataset, qubits: List[AnyTransmon]
-) -> Tuple[xr.Dataset, dict]:
-    """
-    Processes the dataset by filtering signals, detecting pulse arrival times, and adding coordinates.
-
-    Adds the following coordinates to the dataset:
-    - delays: Delay values (in nanoseconds) for each qubit.
-    - offsets_I: Mean of the in-phase ADC values across the time axis.
-    - offsets_Q: Mean of the quadrature ADC values across the time axis.
-    - con: Controller IDs of the resonators associated with each qubit.
-
-    Returns:
-    - ds: Updated xarray.Dataset with the new coordinates.
-    - fit_results: A dictionary of relevant fit results for each qubit.
-    """
-    delays, fit_results = detect_pulse_arrival(ds, qubits)
-    ds = add_coordinates_to_dataset(ds, delays, qubits)
-
-    return ds, fit_results
-
-
-def detect_pulse_arrival(
-    ds: xr.Dataset, qubits: List[AnyTransmon], window_length=11, polyorder=3
-) -> Tuple[List[int], dict]:
-    """
-    Detects the pulse arrival times for each qubit by analyzing the filtered IQ_abs signal.
-
-    Returns:
-    - delays: List of delays (in nanoseconds) for each qubit, rounded to the nearest 4ns.
-    - fit_results: Dictionary with fit results for each qubit, including delay and success status.
-    """
-    delays = []
-    fit_results = {}
-
-    for q in qubits:
-        fit_results[q.name] = {}
-        # Filter the time trace for the qubit's IQ_abs
-        filtered_adc = savgol_filter(
-            np.abs(ds.sel(qubit=q.name).IQ_abs), window_length, polyorder
-        )
-        # Calculate a threshold to detect the rising edge
-        threshold = (np.mean(filtered_adc[:100]) + np.mean(filtered_adc[:-100])) / 2
-        delay = np.where(filtered_adc > threshold)[0][0]
-        # Round to the nearest multiple of 4ns
-        delay = np.round(delay / 4) * 4
-        delays.append(delay)
-        fit_results[q.name]["delay_to_add"] = delay
-        fit_results[q.name]["fit_successful"] = True
-
-    return delays, fit_results
-
-
-def filter_adc_signal(ds, window_length=11, polyorder=3):
->>>>>>> 7751ceaa
     """
     Applies a Savitzky-Golay filter to smooth the absolute IQ signal in the dataset.
     """
