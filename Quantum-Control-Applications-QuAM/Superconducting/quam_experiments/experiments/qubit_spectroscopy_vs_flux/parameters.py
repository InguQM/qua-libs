--- conflicted
+++ resolved
@@ -3,7 +3,6 @@
 from qualibrate import NodeParameters
 from qualibrate.parameters import RunnableParameters
 from quam_experiments.parameters import CommonNodeParameters, QubitsExperimentNodeParameters
-
 
 
 class NodeSpecificParameters(RunnableParameters):
@@ -14,13 +13,9 @@
     operation_amplitude_factor: float = 0.1
     """Amplitude factor for the operation. Default is 0.1."""
     operation_len_in_ns: Optional[int] = None
-<<<<<<< HEAD
     """Length of the operation in ns. Default is the predefined pulse length."""
-    frequency_span_in_mhz: float = 100
+    frequency_span_in_mhz: float = 100.0
     """Frequency span in MHz. Default is 100 MHz."""
-=======
-    frequency_span_in_mhz: float = 100.0
->>>>>>> 0f0f4219
     frequency_step_in_mhz: float = 0.1
     """Frequency step in MHz. Default is 0.1 MHz."""
     min_flux_offset_in_v: float = -0.02
@@ -28,12 +23,11 @@
     max_flux_offset_in_v: float = 0.03
     """Maximum flux bias offset in volts. Default is 0.03 V."""
     num_flux_points: int = 51
-<<<<<<< HEAD
     """Number of flux points. Default is 51."""
-=======
     input_line_impedance_in_ohm: Optional[int] = 50
+    """Input line impedance in ohms. Default is 50 Ohm."""
     line_attenuation_in_db: Optional[int] = 0
->>>>>>> 0f0f4219
+    """Line attenuation in dB. Default is 0 dB."""
 
 
 class Parameters(
