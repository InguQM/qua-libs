<<<<<<< HEAD
=======
from typing import Optional
from pydantic import ConfigDict
>>>>>>> 0f0f4219
from qualibrate import NodeParameters
from qualibrate.parameters import RunnableParameters
from quam_experiments.parameters import (
    QubitsExperimentNodeParameters,
    CommonNodeParameters,
)


class NodeSpecificParameters(RunnableParameters):
<<<<<<< HEAD
    use_state_discrimination: bool = True
    """Perform qubit state discrimination. Default is True."""
    use_strict_timing: bool = False
    """Use strict timing in the QUA program. Default is False."""
    num_random_sequences: int = 100
    """Number of random RB sequences. Default is 100."""
    num_averages: int = 20
    """Number of averages. Default is 20."""
    max_circuit_depth: int = 1000
    """Maximum circuit depth (number of Clifford gates). Default is 1000."""
    delta_clifford: int = 20
    """Delta clifford (number of Clifford gates between the RB sequences). Default is 20."""
    seed: int = 345324
    """Seed for the random number generator. Default is 345324."""
=======
    use_state_discrimination: bool = False
    """state discrimination flag"""
    use_strict_timing: bool = False
    """state discrimination flag"""
    num_random_sequences: int = 100  # Number of random sequences
    """state discrimination flag"""
    num_averages: int = 20
    """state discrimination flag"""
    max_circuit_depth: int = 1000  # Maximum circuit depth
    """state discrimination flag"""
    delta_clifford: int = 20
    """delta"""
    seed: int = 345324
    """seed"""
>>>>>>> 0f0f4219


class Parameters(
    NodeParameters,
    CommonNodeParameters,
    NodeSpecificParameters,
    QubitsExperimentNodeParameters,
):
    model_config = ConfigDict(use_attribute_docstrings=True)
    pass<|MERGE_RESOLUTION|>--- conflicted
+++ resolved
@@ -1,8 +1,3 @@
-<<<<<<< HEAD
-=======
-from typing import Optional
-from pydantic import ConfigDict
->>>>>>> 0f0f4219
 from qualibrate import NodeParameters
 from qualibrate.parameters import RunnableParameters
 from quam_experiments.parameters import (
@@ -12,8 +7,7 @@
 
 
 class NodeSpecificParameters(RunnableParameters):
-<<<<<<< HEAD
-    use_state_discrimination: bool = True
+    use_state_discrimination: bool = False
     """Perform qubit state discrimination. Default is True."""
     use_strict_timing: bool = False
     """Use strict timing in the QUA program. Default is False."""
@@ -27,22 +21,6 @@
     """Delta clifford (number of Clifford gates between the RB sequences). Default is 20."""
     seed: int = 345324
     """Seed for the random number generator. Default is 345324."""
-=======
-    use_state_discrimination: bool = False
-    """state discrimination flag"""
-    use_strict_timing: bool = False
-    """state discrimination flag"""
-    num_random_sequences: int = 100  # Number of random sequences
-    """state discrimination flag"""
-    num_averages: int = 20
-    """state discrimination flag"""
-    max_circuit_depth: int = 1000  # Maximum circuit depth
-    """state discrimination flag"""
-    delta_clifford: int = 20
-    """delta"""
-    seed: int = 345324
-    """seed"""
->>>>>>> 0f0f4219
 
 
 class Parameters(
