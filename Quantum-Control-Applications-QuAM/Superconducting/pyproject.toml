[tool.poetry]
name = "quam_libs"
version = "0.1.0"
description = "QuAM Components for Quantum Control"
readme = "README.md"
authors = ["Dean Poulos <dean.poulos@quantum-machines.co>"]
license = "BSD-3-Clause"
keywords = []
classifiers = [
    "Programming Language :: Python :: 3",
    "License :: OSI Approved :: BSD License",
    "Operating System :: OS Independent",
]

[tool.poetry.dependencies]
python = ">=3.8"
quam = { git = "https://github.com/qua-platform/quam.git" }
qualang-tools = ">=0.18.0"
xarray = "*"
lmfit = "*"
qiskit-experiments = "*"
tqdm = "*"
qualibrate = "*"
<<<<<<< HEAD
qm-qua = "1.2.1rc3"
=======
qm-qua = "1.2.1a2"
>>>>>>> 2ac4afee
cirq = "*"

[build-system]
requires = ["poetry-core>=1.0.0"]
build-backend = "poetry.core.masonry.api"<|MERGE_RESOLUTION|>--- conflicted
+++ resolved
@@ -21,11 +21,7 @@
 qiskit-experiments = "*"
 tqdm = "*"
 qualibrate = "*"
-<<<<<<< HEAD
-qm-qua = "1.2.1rc3"
-=======
 qm-qua = "1.2.1a2"
->>>>>>> 2ac4afee
 cirq = "*"
 
 [build-system]
