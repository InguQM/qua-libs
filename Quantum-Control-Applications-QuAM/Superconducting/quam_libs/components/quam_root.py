import os
import warnings
from pathlib import Path
from quam.core import QuamRoot, quam_dataclass
from quam.components.octave import Octave
from quam.components.ports import (
    LFFEMAnalogOutputPort,
    LFFEMAnalogInputPort,
    FEMDigitalOutputPort,
    OPXPlusAnalogOutputPort,
    OPXPlusAnalogInputPort,
    OPXPlusDigitalOutputPort,
    FEMPortsContainer,
    OPXPlusPortsContainer,
)
from .transmon import Transmon
from .transmon_pair import TransmonPair

from qm import QuantumMachinesManager, QuantumMachine
from qualang_tools.results.data_handler import DataHandler

from dataclasses import field
from typing import List, Dict, ClassVar, Any, Optional, Sequence, Union
from ..cloud_infrastructure import CloudQuantumMachinesManager

__all__ = ["QuAM", "FEMQuAM", "OPXPlusQuAM"]

try:
    import tomllib  # Python 3.11+
except ModuleNotFoundError:
    import tomli as tomllib


@quam_dataclass
class QuAM(QuamRoot):
    """Example QuAM root component."""

    octaves: Dict[str, Octave] = field(default_factory=dict)

    qubits: Dict[str, Transmon] = field(default_factory=dict)
    qubit_pairs: Dict[str, TransmonPair] = field(default_factory=dict)
    wiring: dict = field(default_factory=dict)
    network: dict = field(default_factory=dict)

    active_qubit_names: List[str] = field(default_factory=list)
    active_qubit_pair_names: List[str] = field(default_factory=list)

    _data_handler: ClassVar[DataHandler] = None
    qmm: ClassVar[Optional[QuantumMachinesManager]] = None

    @classmethod
    def get_quam_state_path(cls) -> Optional[Path]:
        qualibrate_config_path = Path.home() / ".qualibrate" / "config.toml"

        if qualibrate_config_path.exists():
            config = tomllib.loads(qualibrate_config_path.read_text())
            quam_state_path = config.get("quam", {}).get("state_path", None)
            if quam_state_path is not None:
                quam_state_path = Path(quam_state_path)
            return quam_state_path
        else:
            return None

    @classmethod
    def load(cls, *args, **kwargs) -> "QuAM":
        if not args:
            quam_state_path = cls.get_quam_state_path()
            if quam_state_path is None:
                if "QUAM_STATE_PATH" in os.environ:
                    args = (os.environ["QUAM_STATE_PATH"],)
                else:
                    raise ValueError(
                        "No path argument provided to load the QuAM state. "
                        "Please provide a path or set the 'QUAM_STATE_PATH' environment variable. "
                        "See the README for instructions."
                    )
            else:
                args = (quam_state_path,)

        return super().load(*args, **kwargs)

    def save(
        self,
        path: Union[Path, str] = None,
        content_mapping: Dict[Union[Path, str], Sequence[str]] = None,
        include_defaults: bool = False,
        ignore: Sequence[str] = None,
    ):
        if path is None:
            path = self.get_quam_state_path()
            if path is None:
                if "QUAM_STATE_PATH" in os.environ:
                    path = os.environ["QUAM_STATE_PATH"]
                else:
                    raise ValueError(
                        "No path argument provided to save the QuAM state. "
                        "Please provide a path or set the 'QUAM_STATE_PATH' environment variable. "
                        "See the README for instructions."
                    )

        super().save(path, content_mapping, include_defaults, ignore)

    @property
    def data_handler(self) -> DataHandler:
        """Return the existing data handler or open a new one to conveniently handle data saving."""
        if self._data_handler is None:
            self._data_handler = DataHandler(root_data_folder=self.network["data_folder"])
            DataHandler.node_data = {"quam": "./state.json"}
        return self._data_handler

    @property
    def active_qubits(self) -> List[Transmon]:
        """Return the list of active qubits."""
        return [self.qubits[q] for q in self.active_qubit_names]

    @property
    def active_qubit_pairs(self) -> List[TransmonPair]:
        """Return the list of active qubits."""
        return [self.qubit_pairs[q] for q in self.active_qubit_pair_names]

    @property
    def depletion_time(self) -> int:
        """Return the longest depletion time amongst the active qubits."""
        return max(q.resonator.depletion_time for q in self.active_qubits)

    @property
    def thermalization_time(self) -> int:
        """Return the longest thermalization time amongst the active qubits."""
        return max(q.thermalization_time for q in self.active_qubits)

    def apply_all_couplers_to_min(self) -> None:
        """Apply the offsets that bring all the active qubit pairs to a decoupled point."""
        for qp in self.active_qubit_pairs:
            if qp.coupler is not None:
                qp.coupler.to_decouple_idle()

    def apply_all_flux_to_joint_idle(self) -> None:
        """Apply the offsets that bring all the active qubits to the joint sweet spot."""
        for q in self.active_qubits:
            if q.z is not None:
                q.z.to_joint_idle()
            else:
                warnings.warn(f"Didn't find z-element on qubit {q.name}, didn't set to joint-idle")
        for q in self.qubits:
            if self.qubits[q] not in self.active_qubits:
                if self.qubits[q].z is not None:
                    self.qubits[q].z.to_min()
                else:
                    warnings.warn(f"Didn't find z-element on qubit {q}, didn't set to min")
        self.apply_all_couplers_to_min()

    def apply_all_flux_to_min(self) -> None:
        """Apply the offsets that bring all the active qubits to the minimum frequency point."""
        for q in self.qubits:
            if self.qubits[q].z is not None:
                self.qubits[q].z.to_min()
            else:
                warnings.warn(f"Didn't find z-element on qubit {q}, didn't set to min")
        self.apply_all_couplers_to_min()

    def apply_all_flux_to_zero(self) -> None:
        """Apply the offsets that bring all the active qubits to the zero bias point."""
        for q in self.active_qubits:
            q.z.to_zero()
<<<<<<< HEAD

    def set_all_fluxes(self, flux_point: str, target: Union[Transmon, TransmonPair]):
=======
        
        
    def set_all_fluxes(self, flux_point : str, target : Union[Transmon, TransmonPair], do_align: bool = True) -> float:
>>>>>>> a02fb7c3
        if flux_point == "independent":
            assert isinstance(target, Transmon), "Independent flux point is only supported for individual transmons"
        elif flux_point == "pairwise":
            assert isinstance(target, TransmonPair), "Pairwise flux point is only supported for transmon pairs"

        if flux_point == "joint":
            self.apply_all_flux_to_joint_idle()
            if isinstance(target, TransmonPair):
                target_bias = target.mutual_flux_bias
            else:
                target_bias = target.z.joint_offset
        else:
            self.apply_all_flux_to_min()

        if flux_point == "independent":
            target.z.to_independent_idle()
            target_bias = target.z.independent_offset

        elif flux_point == "pairwise":
            target.to_mutual_idle()
            target_bias = target.mutual_flux_bias

        if isinstance(target, Transmon):
            target.z.settle()
        elif isinstance(target, TransmonPair):
            target.qubit_control.z.settle()
            target.qubit_target.z.settle()
<<<<<<< HEAD
        target.align()
        return target_bias
=======
        
        if do_align:
            target.align()
            
        return target_bias      
>>>>>>> a02fb7c3

    def connect(self, return_existing: bool = False) -> QuantumMachinesManager:
        """Open a Quantum Machine Manager with the credentials ("host" and "cluster_name") as defined in the network file.

        Returns: the opened Quantum Machine Manager.
        """
        if return_existing and self.__class__.qmm is not None:
            return self.__class__.qmm

        print("Connecting to Quantum Machine Manager")

        if self.network.get("cloud", False):
            self.qmm = CloudQuantumMachinesManager(self.network["quantum_computer_backend"])
        else:
            settings = dict(
                host=self.network["host"],
                cluster_name=self.network["cluster_name"],
                octave=self.get_octave_config(),
            )

            if "port" in self.network:
                settings["port"] = self.network["port"]

            self.__class__.qmm = QuantumMachinesManager(**settings)
            # self.qmm = QuantumMachinesManager(**settings)

        return self.qmm

    def get_octave_config(self) -> dict:
        """Return the Octave configuration."""
        octave_config = None
        for octave in self.octaves.values():
            if octave_config is None:
                octave_config = octave.get_octave_config()
            else:
                octave_config.add_device_info(octave.name, octave.ip, octave.port)

        return octave_config

    def calibrate_octave_ports(self, QM: QuantumMachine) -> None:
        """Calibrate the Octave ports for all the active qubits.

        Args:
            QM (QuantumMachine): the running quantum machine.
        """
        from qm.octave.octave_mixer_calibration import NoCalibrationElements

        for name in self.active_qubit_names:
            try:
                self.qubits[name].calibrate_octave(QM)
            except NoCalibrationElements:
                print(f"No calibration elements found for {name}. Skipping calibration.")


@quam_dataclass
class FEMQuAM(QuAM):
    ports: FEMPortsContainer = field(default_factory=FEMPortsContainer)


@quam_dataclass
class OPXPlusQuAM(QuAM):
    ports: OPXPlusPortsContainer = field(default_factory=OPXPlusPortsContainer)<|MERGE_RESOLUTION|>--- conflicted
+++ resolved
@@ -162,14 +162,8 @@
         """Apply the offsets that bring all the active qubits to the zero bias point."""
         for q in self.active_qubits:
             q.z.to_zero()
-<<<<<<< HEAD
-
-    def set_all_fluxes(self, flux_point: str, target: Union[Transmon, TransmonPair]):
-=======
-        
-        
-    def set_all_fluxes(self, flux_point : str, target : Union[Transmon, TransmonPair], do_align: bool = True) -> float:
->>>>>>> a02fb7c3
+
+    def set_all_fluxes(self, flux_point: str, target: Union[Transmon, TransmonPair], do_align: bool = True) -> float:
         if flux_point == "independent":
             assert isinstance(target, Transmon), "Independent flux point is only supported for individual transmons"
         elif flux_point == "pairwise":
@@ -197,16 +191,11 @@
         elif isinstance(target, TransmonPair):
             target.qubit_control.z.settle()
             target.qubit_target.z.settle()
-<<<<<<< HEAD
-        target.align()
-        return target_bias
-=======
-        
+
         if do_align:
             target.align()
-            
-        return target_bias      
->>>>>>> a02fb7c3
+
+        return target_bias
 
     def connect(self, return_existing: bool = False) -> QuantumMachinesManager:
         """Open a Quantum Machine Manager with the credentials ("host" and "cluster_name") as defined in the network file.
